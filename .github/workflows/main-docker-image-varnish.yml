--- conflicted
+++ resolved
@@ -25,11 +25,6 @@
             varnish_version: "6.4"
     steps:
       - uses: actions/checkout@v1
-<<<<<<< HEAD
-      - run: ./images/scripts/build.sh "${BUILD_GROUP}"
-        env:
-          BUILD_GROUP: varnish
-=======
       - name: Login to DockerHub
         uses: docker/login-action@v1
         with:
@@ -45,14 +40,9 @@
       - run: ./images/scripts/build.sh "${BUILD_GROUP}"
         env:
           BUILD_GROUP: varnish/${{ matrix.docker_base_image }}/${{ matrix.varnish_version }}
->>>>>>> 42b476dd
           DOCKER_USERNAME: ${{ secrets.DOCKER_USERNAME }}
           DOCKER_PASSWORD: ${{ secrets.DOCKER_PASSWORD }}
           DOCKER_REPO: ${{ secrets.DOCKER_REPO }}
           PUSH: "true"
-<<<<<<< HEAD
-          DEFAULT_BASE: "debian"
-=======
           DOCKER_USE_BUILDX: "true"
-          DOCKER_BUILD_PLATFORM: ${{ matrix.arch }}
->>>>>>> 42b476dd
+          DOCKER_BUILD_PLATFORM: ${{ matrix.arch }}