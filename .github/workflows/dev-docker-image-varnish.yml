---
name: Docker Image Varnish
on:
  #  schedule:
<<<<<<< HEAD
  #    - cron: "0 6 1 * *"
=======
  #  - cron: "0 6 1 * *"
>>>>>>> 42b476dd
  push:
    paths:
      - images/.trigger
      - images/varnish/**
    branches:
      - develop
jobs:
  varnish:
    name: Varnish
    runs-on: ubuntu-latest
    strategy:
      matrix:
        docker_base_image: [ "debian" ]
        arch: [ "linux/amd64,linux/arm64" ]
        varnish_version: [ "6.0", "6.5", "6.6", "7.0", "7.1" ]
        include:
          - arch: "linux/amd64"
            varnish_version: "4.1"
          - arch: "linux/amd64"
            varnish_version: "6.4"
    environment:
      name: develop
    steps:
      - uses: actions/checkout@v1
<<<<<<< HEAD
      - run: ./images/scripts/build.sh "${BUILD_GROUP}"
        env:
          BUILD_GROUP: varnish
=======
      - name: Login to DockerHub
        uses: docker/login-action@v1
        with:
          username: ${{ secrets.DOCKER_USERNAME }}
          password: ${{ secrets.DOCKER_PASSWORD }}
      - name: Set up QEMU
        uses: docker/setup-qemu-action@v1
      - name: Set up Docker Buildx
        id: buildx
        uses: docker/setup-buildx-action@v1
        with:
          driver-opts: image=moby/buildkit:master
      - run: ./images/scripts/build.sh "${BUILD_GROUP}"
        env:
          BUILD_GROUP: varnish/${{ matrix.docker_base_image }}/${{ matrix.varnish_version }}
>>>>>>> 42b476dd
          DOCKER_USERNAME: ${{ secrets.DOCKER_USERNAME }}
          DOCKER_PASSWORD: ${{ secrets.DOCKER_PASSWORD }}
          DOCKER_REPO: ${{ secrets.DOCKER_REPO }}
          PUSH: "true"
<<<<<<< HEAD
          DEFAULT_BASE: "debian"
=======
          DOCKER_USE_BUILDX: "true"
          DOCKER_BUILD_PLATFORM: ${{ matrix.arch }}
>>>>>>> 42b476dd
<|MERGE_RESOLUTION|>--- conflicted
+++ resolved
@@ -2,11 +2,7 @@
 name: Docker Image Varnish
 on:
   #  schedule:
-<<<<<<< HEAD
   #    - cron: "0 6 1 * *"
-=======
-  #  - cron: "0 6 1 * *"
->>>>>>> 42b476dd
   push:
     paths:
       - images/.trigger
@@ -31,11 +27,6 @@
       name: develop
     steps:
       - uses: actions/checkout@v1
-<<<<<<< HEAD
-      - run: ./images/scripts/build.sh "${BUILD_GROUP}"
-        env:
-          BUILD_GROUP: varnish
-=======
       - name: Login to DockerHub
         uses: docker/login-action@v1
         with:
@@ -51,14 +42,9 @@
       - run: ./images/scripts/build.sh "${BUILD_GROUP}"
         env:
           BUILD_GROUP: varnish/${{ matrix.docker_base_image }}/${{ matrix.varnish_version }}
->>>>>>> 42b476dd
           DOCKER_USERNAME: ${{ secrets.DOCKER_USERNAME }}
           DOCKER_PASSWORD: ${{ secrets.DOCKER_PASSWORD }}
           DOCKER_REPO: ${{ secrets.DOCKER_REPO }}
           PUSH: "true"
-<<<<<<< HEAD
-          DEFAULT_BASE: "debian"
-=======
           DOCKER_USE_BUILDX: "true"
-          DOCKER_BUILD_PLATFORM: ${{ matrix.arch }}
->>>>>>> 42b476dd
+          DOCKER_BUILD_PLATFORM: ${{ matrix.arch }}