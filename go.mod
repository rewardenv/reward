module github.com/rewardenv/reward

go 1.24.0

require (
	github.com/Masterminds/sprig/v3 v3.3.0
	github.com/docker/cli v28.3.0+incompatible
	github.com/docker/docker v28.3.0+incompatible
	github.com/hashicorp/go-version v1.7.0
	github.com/inconshreveable/go-update v0.0.0-20160112193335-8152e7eb6ccf
	github.com/jedib0t/go-pretty/v6 v6.6.7
	github.com/pkg/errors v0.9.1
	github.com/sethvargo/go-password v0.3.1
	github.com/sirupsen/logrus v1.9.3
	github.com/spf13/afero v1.14.0
	github.com/spf13/cobra v1.9.1
	github.com/spf13/pflag v1.0.6
	github.com/spf13/viper v1.20.1
	github.com/stretchr/testify v1.10.0
	github.com/ulikunitz/xz v0.5.12
<<<<<<< HEAD
	golang.org/x/crypto v0.39.0
	golang.org/x/sys v0.33.0
=======
	golang.org/x/crypto v0.40.0
	golang.org/x/sys v0.34.0
>>>>>>> 64de5500
	golang.org/x/text v0.27.0
	gopkg.in/ini.v1 v1.67.0
	gopkg.in/yaml.v3 v3.0.1
)

require (
	dario.cat/mergo v1.0.2 // indirect
	github.com/Masterminds/goutils v1.1.1 // indirect
	github.com/Masterminds/semver/v3 v3.3.1 // indirect
	github.com/Microsoft/go-winio v0.6.2 // indirect
	github.com/containerd/errdefs v1.0.0 // indirect
	github.com/containerd/errdefs/pkg v0.3.0 // indirect
	github.com/containerd/log v0.1.0 // indirect
	github.com/davecgh/go-spew v1.1.2-0.20180830191138-d8f796af33cc // indirect
	github.com/distribution/reference v0.6.0 // indirect
	github.com/docker/go-connections v0.5.0 // indirect
	github.com/docker/go-units v0.5.0 // indirect
	github.com/felixge/httpsnoop v1.0.4 // indirect
	github.com/fsnotify/fsnotify v1.9.0 // indirect
	github.com/go-logr/logr v1.4.3 // indirect
	github.com/go-logr/stdr v1.2.2 // indirect
	github.com/go-viper/mapstructure/v2 v2.2.1 // indirect
	github.com/gogo/protobuf v1.3.2 // indirect
	github.com/google/shlex v0.0.0-20191202100458-e7afc7fbc510 // indirect
	github.com/google/uuid v1.6.0 // indirect
	github.com/huandu/xstrings v1.5.0 // indirect
	github.com/inconshreveable/mousetrap v1.1.0 // indirect
	github.com/mattn/go-runewidth v0.0.16 // indirect
	github.com/mitchellh/copystructure v1.2.0 // indirect
	github.com/mitchellh/reflectwalk v1.0.2 // indirect
	github.com/moby/docker-image-spec v1.3.1 // indirect
	github.com/moby/sys/atomicwriter v0.1.0 // indirect
	github.com/moby/term v0.0.0-20221205130635-1aeaba878587 // indirect
	github.com/morikuni/aec v1.0.0 // indirect
	github.com/opencontainers/go-digest v1.0.0 // indirect
	github.com/opencontainers/image-spec v1.1.1 // indirect
	github.com/pelletier/go-toml/v2 v2.2.4 // indirect
	github.com/pmezard/go-difflib v1.0.1-0.20181226105442-5d4384ee4fb2 // indirect
	github.com/rivo/uniseg v0.4.7 // indirect
	github.com/sagikazarmark/locafero v0.9.0 // indirect
	github.com/shopspring/decimal v1.4.0 // indirect
	github.com/sourcegraph/conc v0.3.0 // indirect
	github.com/spf13/cast v1.9.2 // indirect
	github.com/subosito/gotenv v1.6.0 // indirect
	github.com/xeipuuv/gojsonpointer v0.0.0-20190905194746-02993c407bfb // indirect
	github.com/xeipuuv/gojsonreference v0.0.0-20180127040603-bd5ef7bd5415 // indirect
	github.com/xeipuuv/gojsonschema v1.2.0 // indirect
	go.opentelemetry.io/auto/sdk v1.1.0 // indirect
	go.opentelemetry.io/contrib/instrumentation/net/http/otelhttp v0.61.0 // indirect
	go.opentelemetry.io/otel v1.36.0 // indirect
	go.opentelemetry.io/otel/exporters/otlp/otlptrace/otlptracehttp v1.24.0 // indirect
	go.opentelemetry.io/otel/metric v1.36.0 // indirect
	go.opentelemetry.io/otel/trace v1.36.0 // indirect
	go.uber.org/multierr v1.11.0 // indirect
	golang.org/x/time v0.11.0 // indirect
	gotest.tools/v3 v3.4.0 // indirect
)<|MERGE_RESOLUTION|>--- conflicted
+++ resolved
@@ -18,13 +18,8 @@
 	github.com/spf13/viper v1.20.1
 	github.com/stretchr/testify v1.10.0
 	github.com/ulikunitz/xz v0.5.12
-<<<<<<< HEAD
-	golang.org/x/crypto v0.39.0
-	golang.org/x/sys v0.33.0
-=======
 	golang.org/x/crypto v0.40.0
 	golang.org/x/sys v0.34.0
->>>>>>> 64de5500
 	golang.org/x/text v0.27.0
 	gopkg.in/ini.v1 v1.67.0
 	gopkg.in/yaml.v3 v3.0.1
