module github.com/rewardenv/reward

go 1.23

require (
	github.com/Masterminds/sprig/v3 v3.3.0
	github.com/docker/cli v27.3.1+incompatible
	github.com/docker/docker v27.3.1+incompatible
	github.com/hashicorp/go-version v1.7.0
	github.com/inconshreveable/go-update v0.0.0-20160112193335-8152e7eb6ccf
	github.com/jedib0t/go-pretty/v6 v6.6.5
	github.com/pkg/errors v0.9.1
	github.com/sethvargo/go-password v0.3.1
	github.com/sirupsen/logrus v1.9.3
	github.com/spf13/afero v1.11.0
	github.com/spf13/cobra v1.8.1
	github.com/spf13/pflag v1.0.5
	github.com/spf13/viper v1.19.0
	github.com/stretchr/testify v1.9.0
	github.com/ulikunitz/xz v0.5.12
	golang.org/x/crypto v0.29.0
<<<<<<< HEAD
	golang.org/x/sys v0.28.0
	golang.org/x/text v0.20.0
=======
	golang.org/x/sys v0.27.0
	golang.org/x/text v0.21.0
>>>>>>> 08dbad61
	gopkg.in/ini.v1 v1.67.0
	gopkg.in/yaml.v3 v3.0.1
)

require (
	dario.cat/mergo v1.0.1 // indirect
	github.com/Masterminds/goutils v1.1.1 // indirect
	github.com/Masterminds/semver/v3 v3.3.0 // indirect
	github.com/Microsoft/go-winio v0.6.2 // indirect
	github.com/containerd/log v0.1.0 // indirect
	github.com/davecgh/go-spew v1.1.2-0.20180830191138-d8f796af33cc // indirect
	github.com/distribution/reference v0.6.0 // indirect
	github.com/docker/go-connections v0.5.0 // indirect
	github.com/docker/go-units v0.5.0 // indirect
	github.com/felixge/httpsnoop v1.0.4 // indirect
	github.com/fsnotify/fsnotify v1.8.0 // indirect
	github.com/go-logr/logr v1.4.2 // indirect
	github.com/go-logr/stdr v1.2.2 // indirect
	github.com/go-viper/mapstructure/v2 v2.2.1 // indirect
	github.com/gogo/protobuf v1.3.2 // indirect
	github.com/google/shlex v0.0.0-20191202100458-e7afc7fbc510 // indirect
	github.com/google/uuid v1.6.0 // indirect
	github.com/hashicorp/hcl v1.0.0 // indirect
	github.com/huandu/xstrings v1.5.0 // indirect
	github.com/inconshreveable/mousetrap v1.1.0 // indirect
	github.com/magiconair/properties v1.8.7 // indirect
	github.com/mattn/go-runewidth v0.0.16 // indirect
	github.com/mitchellh/copystructure v1.2.0 // indirect
	github.com/mitchellh/mapstructure v1.5.0 // indirect
	github.com/mitchellh/reflectwalk v1.0.2 // indirect
	github.com/moby/docker-image-spec v1.3.1 // indirect
	github.com/moby/term v0.0.0-20221205130635-1aeaba878587 // indirect
	github.com/morikuni/aec v1.0.0 // indirect
	github.com/opencontainers/go-digest v1.0.0 // indirect
	github.com/opencontainers/image-spec v1.1.0 // indirect
	github.com/pelletier/go-toml/v2 v2.2.3 // indirect
	github.com/pmezard/go-difflib v1.0.1-0.20181226105442-5d4384ee4fb2 // indirect
	github.com/rivo/uniseg v0.4.7 // indirect
	github.com/sagikazarmark/locafero v0.6.0 // indirect
	github.com/sagikazarmark/slog-shim v0.1.0 // indirect
	github.com/shopspring/decimal v1.4.0 // indirect
	github.com/sourcegraph/conc v0.3.0 // indirect
	github.com/spf13/cast v1.7.0 // indirect
	github.com/subosito/gotenv v1.6.0 // indirect
	github.com/xeipuuv/gojsonpointer v0.0.0-20190905194746-02993c407bfb // indirect
	github.com/xeipuuv/gojsonreference v0.0.0-20180127040603-bd5ef7bd5415 // indirect
	github.com/xeipuuv/gojsonschema v1.2.0 // indirect
	go.opentelemetry.io/contrib/instrumentation/net/http/otelhttp v0.57.0 // indirect
	go.opentelemetry.io/otel v1.32.0 // indirect
	go.opentelemetry.io/otel/exporters/otlp/otlptrace/otlptracehttp v1.24.0 // indirect
	go.opentelemetry.io/otel/metric v1.32.0 // indirect
	go.opentelemetry.io/otel/sdk v1.24.0 // indirect
	go.opentelemetry.io/otel/trace v1.32.0 // indirect
	go.uber.org/multierr v1.11.0 // indirect
	golang.org/x/exp v0.0.0-20241108190413-2d47ceb2692f // indirect
	golang.org/x/net v0.26.0 // indirect
	gopkg.in/yaml.v2 v2.4.0 // indirect
	gotest.tools/v3 v3.4.0 // indirect
)<|MERGE_RESOLUTION|>--- conflicted
+++ resolved
@@ -19,13 +19,8 @@
 	github.com/stretchr/testify v1.9.0
 	github.com/ulikunitz/xz v0.5.12
 	golang.org/x/crypto v0.29.0
-<<<<<<< HEAD
 	golang.org/x/sys v0.28.0
-	golang.org/x/text v0.20.0
-=======
-	golang.org/x/sys v0.27.0
 	golang.org/x/text v0.21.0
->>>>>>> 08dbad61
 	gopkg.in/ini.v1 v1.67.0
 	gopkg.in/yaml.v3 v3.0.1
 )
