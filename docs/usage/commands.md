--- conflicted
+++ resolved
@@ -1,13 +1,10 @@
 ## Useful Commands
-<<<<<<< HEAD
-=======
 
 * Print information about the environments.
 
     ``` bash
     reward info
     ```
->>>>>>> 5b38c507
 
 * Run only the `db` container
 
