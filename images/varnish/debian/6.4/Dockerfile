--- conflicted
+++ resolved
@@ -56,42 +56,11 @@
 ARG VARNISH_REPO_VERSION
 ARG VARNISH_MODULES_BRANCH
 ARG DEB_SCRIPT
-<<<<<<< HEAD
-ARG SUPERVISORD_VERSION=0.7.3
-ENV SUPERVISORD_VERSION=$SUPERVISORD_VERSION
-
-RUN set -eux \
-  && apt-get update && apt-get upgrade -y \
-  && apt-get install -y --no-install-recommends --allow-downgrades \
-    ca-certificates \
-    curl \
-  && curl -fsSL "${DEB_SCRIPT}" | bash \
-  && curl -fsSL https://github.com/ochinchina/supervisord/releases/download/v${SUPERVISORD_VERSION}/supervisord_${SUPERVISORD_VERSION}_Linux_64-bit.tar.gz | tar zxv -C /tmp \
-  && mv /tmp/supervisor*/supervisord /usr/bin/ \
-  && rm -fr /tmp/supervisor* \
-  && apt-get install -y --no-install-recommends --allow-downgrades \
-     libgetdns10 \
-     varnish=${VARNISH_VERSION} \
-  && rm -rf /var/lib/apt/lists/* /var/log/apt \
-  && PATH="/usr/local/sbin:/usr/local/bin:/usr/sbin:/usr/bin:/sbin:/bin:/sbin" ldconfig -n /usr/lib/varnish/vmods
-
-=======
->>>>>>> 42b476dd
 ENV VCL_CONFIG      /etc/varnish/default.vcl
 ENV CACHE_SIZE      256m
 ENV VARNISHD_PARAMS -p default_ttl=3600 -p default_grace=3600 \
     -p feature=+esi_ignore_https -p feature=+esi_disable_xml_check \
     -p http_resp_hdr_len=65536 -p http_resp_size=98304 -p workspace_backend=131072
-<<<<<<< HEAD
-
-COPY rootfs/. /
-
-RUN set -eux \
-  && chmod +x /usr/local/bin/stop-supervisor.sh
-
-# because of env substition the valid values are "true" or empty
-=======
->>>>>>> 42b476dd
 ENV PROBE_DISABLED  true
 ENV PROBE_URL       healthcheck.php
 ENV BACKEND_HOST    nginx
