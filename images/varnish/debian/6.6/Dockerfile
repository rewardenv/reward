--- conflicted
+++ resolved
@@ -72,22 +72,6 @@
 COPY rootfs/. /
 
 RUN set -eux \
-<<<<<<< HEAD
-  && apt-get update && apt-get upgrade -y \
-  && apt-get install -y --no-install-recommends --allow-downgrades \
-    ca-certificates \
-    curl \
-  && curl -fsSL "${DEB_SCRIPT}" | bash \
-  && curl -fsSL https://github.com/ochinchina/supervisord/releases/download/v${SUPERVISORD_VERSION}/supervisord_${SUPERVISORD_VERSION}_Linux_64-bit.tar.gz | tar zxv -C /tmp \
-  && mv /tmp/supervisor*/supervisord /usr/bin/ \
-  && rm -fr /tmp/supervisor* \
-  && apt-get install -y --no-install-recommends --allow-downgrades \
-     libgetdns10 \
-     varnish=${VARNISH_VERSION} \
-  && rm -rf /var/lib/apt/lists/* /var/log/apt \
-  && PATH="/usr/local/sbin:/usr/local/bin:/usr/sbin:/usr/bin:/sbin:/bin:/sbin" ldconfig -n /usr/lib/varnish/vmods \
-  && chmod +x /usr/local/bin/stop-supervisor.sh
-=======
     && apt-get update && apt-get upgrade -y \
     && apt-get install -y --no-install-recommends --allow-downgrades \
     ca-certificates \
@@ -107,7 +91,6 @@
     && rm -rf /var/lib/apt/lists/* /var/log/apt \
     && PATH="/usr/local/sbin:/usr/local/bin:/usr/sbin:/usr/bin:/sbin:/bin:/sbin" ldconfig -n /usr/lib/varnish/vmods \
     && chmod +x /usr/local/bin/stop-supervisor.sh
->>>>>>> 42b476dd
 
 EXPOSE 	80
 
