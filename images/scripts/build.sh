#!/bin/bash
[ "$DEBUG" = "true" ] && set -x
set -e
trap '>&2 printf "\n\e[01;31mError: Command \`%s\` on line $LINENO failed with exit code $?\033[0m\n" "$BASH_COMMAND"' ERR

## find directory where this script is located following symlinks if necessary
readonly BASE_DIR="$(
  cd "$(
    dirname "$(
      (readlink "${BASH_SOURCE[0]}" || echo "${BASH_SOURCE[0]}") |
        sed -e "s#^../#$(dirname "$(dirname "${BASH_SOURCE[0]}")")/#"
    )"
  )" >/dev/null &&
    pwd
)/.."
pushd "${BASE_DIR}" >/dev/null

DOCKER_REGISTRY=${DOCKER_REGISTRY:-docker.io}
DOCKER_REPO=${DOCKER_REPO:-rewardenv}
IMAGE_BASE="${DOCKER_REGISTRY}/${DOCKER_REPO}"
DEFAULT_BASE=${DEFAULT_BASE:-debian}

printf >&2 "\n\e[01;31mUsing Docker Registry: %s and Docker Repo: %s.\033[0m\n" "${DOCKER_REGISTRY}" "${DOCKER_REPO//reward/repo-reward}"

function print_usage() {
  echo "build.sh [--push] [--dry-run] <IMAGE_TYPE>"
  echo
  echo "example:"
  echo "build.sh --push php-fpm"
}

# Parse long args and translate them to short ones.
for arg in "$@"; do
  shift
  case "$arg" in
  "--push") set -- "$@" "-p" ;;
  "--dry-run") set -- "$@" "-n" ;;
  "--help") set -- "$@" "-h" ;;
  *) set -- "$@" "$arg" ;;
  esac
done

PUSH=${PUSH:-''}
DRY_RUN=${DRY_RUN:-''}

# Parse short args.
OPTIND=1
while getopts "pnh" opt; do
  case "$opt" in
  "p") PUSH=true ;;
  "n") DRY_RUN=true ;;
  "?" | "h")
    print_usage >&2
    exit 1
    ;;
  esac
done
shift "$((OPTIND - 1))"

SEARCH_PATH="${1}"

if [[ ${DRY_RUN} ]]; then
  DOCKER_COMMAND="echo docker"
else
  DOCKER_COMMAND="docker"
fi

if [ "${DOCKER_USE_BUILDX}" = "true" ]; then
  DOCKER_BUILD_COMMAND=${DOCKER_BUILD_COMMAND:-buildx build}
else
  DOCKER_BUILD_COMMAND=${DOCKER_BUILD_COMMAND:-build}
fi
DOCKER_BUILD_PLATFORM=${DOCKER_BUILD_PLATFORM:-} # "linux/amd64,linux/arm/v7,linux/arm64"

## since fpm images no longer can be traversed, this script should require a search path vs defaulting to build all
if [[ -z ${SEARCH_PATH} ]]; then
  printf >&2 "\n\e[01;31mError: Missing search path. Please try again passing an image type as an argument!\033[0m\n"
  print_usage
  exit 1
fi

function version_gt() { test "$(printf '%s\n' "$@" | sort -V | head -n 1)" != "$1"; }

function docker_login() {
  if [ "${PUSH}" = "true" ]; then
    if [[ ${DOCKER_USERNAME:-} ]]; then
      echo "Attempting non-interactive docker login (via provided credentials)"
      echo "${DOCKER_PASSWORD:-}" | ${DOCKER_COMMAND} login -u "${DOCKER_USERNAME:-}" --password-stdin "${DOCKER_REGISTRY}"
    elif [[ -t 1 ]]; then
      echo "Attempting interactive docker login (tty)"
      ${DOCKER_COMMAND} login "${DOCKER_REGISTRY}"
    fi
  fi
}

function docker_build() {
  if [ -n "${DOCKER_BUILD_PLATFORM}" ]; then
    DOCKER_BUILD_PLATFORM_ARG="--platform ${DOCKER_BUILD_PLATFORM}"
  fi

<<<<<<< HEAD
  printf "\e[01;31m==>\nBuilding %s \n\tFrom %s/Dockerfile \n\tContext: %s \n\tPlatforms: %s\n\tTags: %s\n==>\033[0m\n" "${IMAGE_TAG}" "${BUILD_DIR}" "${BUILD_CONTEXT}" "${DOCKER_BUILD_PLATFORM}" "${BUILD_TAGS}"
=======
  printf "\e[01;31m==>\nBuilding %s \n\tFrom: %s/Dockerfile \n\tContext: %s \n\tPlatforms: %s\n\tTags: %s\n==>\033[0m\n" "${IMAGE_TAG}" "${BUILD_DIR}" "${BUILD_CONTEXT}" "${DOCKER_BUILD_PLATFORM}" "${BUILD_TAGS}"
>>>>>>> 42b476dd

  if [ "${PUSH}" = "true" ] && [ "${DOCKER_USE_BUILDX}" = "true" ]; then
    DOCKER_PUSH_ARG="--push"
    TAGS_ARG=$(printf -- "%s " "${BUILD_TAGS[@]/#/--tag }")
  else
    TAGS_ARG="-t ${IMAGE_TAG}"
  fi

  # shellcheck disable=SC2046
  # shellcheck disable=SC2086
  ${DOCKER_COMMAND} ${DOCKER_BUILD_COMMAND} \
    ${TAGS_ARG} \
    -f "${BUILD_DIR}/Dockerfile" \
    ${DOCKER_BUILD_PLATFORM_ARG} \
    ${DOCKER_PUSH_ARG} \
    $(printf -- "%s " "${BUILD_ARGS[@]/#/--build-arg }") \
    "${BUILD_CONTEXT}"

  # We have to manually push the images if not using docker buildx
  if [ "${DOCKER_USE_BUILDX}" != "true" ]; then
    for tag in "${BUILD_TAGS[@]}"; do
      ${DOCKER_COMMAND} tag "${IMAGE_TAG}" "${tag}"

      if [ "${PUSH}" = "true" ]; then ${DOCKER_COMMAND} push "${tag}"; fi
    done
  fi
}

function build_context() {
  # Check if the context directory exist in the build directory.
  # Eg.: Priorities
  #   1. php-fpm/centos7/magento2/blackfire/context
  #   2. php-fpm/centos7/magento2/context
  #   3. php-fpm/centos7/context
  #   4. php-fpm/context
  if [ "${DEBUG}" = "true" ]; then
    echo "Looking for context directory option 1: $(echo "${BUILD_DIR}" | rev | cut -d/ -f1- | rev)/context"
    echo "Looking for context directory option 2: $(echo "${BUILD_DIR}" | rev | cut -d/ -f2- | rev)/context"
    echo "Looking for context directory option 3: $(echo "${BUILD_DIR}" | rev | cut -d/ -f3- | rev)/context"
    echo "Looking for context directory option 4: $(echo "${BUILD_DIR}" | rev | cut -d/ -f4- | rev)/context"
  fi

  if [[ -d "$(echo "${BUILD_DIR}" | rev | cut -d/ -f1- | rev)/context" ]]; then
    if [ "${DEBUG}" = "true" ]; then echo "Using context 1"; fi
    BUILD_CONTEXT="$(echo "${BUILD_DIR}" | rev | cut -d/ -f1- | rev)/context"
  elif [[ -d "$(echo "${BUILD_DIR}" | rev | cut -d/ -f2- | rev)/context" ]]; then
    if [ "${DEBUG}" = "true" ]; then echo "Using context 2"; fi
    BUILD_CONTEXT="$(echo "${BUILD_DIR}" | rev | cut -d/ -f2- | rev)/context"
  elif [[ -d "$(echo "${BUILD_DIR}" | rev | cut -d/ -f3- | rev)/context" ]]; then
    if [ "${DEBUG}" = "true" ]; then echo "Using context 3"; fi
    BUILD_CONTEXT="$(echo "${BUILD_DIR}" | rev | cut -d/ -f3- | rev)/context"
  elif [[ -d "$(echo "${BUILD_DIR}" | rev | cut -d/ -f4- | rev)/context" ]]; then
    if [ "${DEBUG}" = "true" ]; then echo "Using context 4"; fi
    BUILD_CONTEXT="$(echo "${BUILD_DIR}" | rev | cut -d/ -f4- | rev)/context"
  else
    if [ "${DEBUG}" = "true" ]; then echo "Using default working directory as context."; fi
    BUILD_CONTEXT="${BUILD_DIR}"
  fi
}

function build_image() {
  BUILD_DIR="$(dirname "${file}")"
  IMAGE_NAME=$(echo "${BUILD_DIR}" | cut -d/ -f1)
  IMAGE_TAG="${IMAGE_BASE}/${IMAGE_NAME}"
  # Base Image: centos7, centos8, debian
  BASE_IMAGE="$(echo "${BUILD_DIR}" | cut -d/ -f2- -s | cut -d/ -f1 -s)"
  if [ "$BASE_IMAGE" ]; then
    # Tag Suffix: magento2-centos7, magento2-debug-centos7
    TAG_SUFFIX="$(echo "${BUILD_DIR}" | cut -d/ -f3- -s | tr / - | sed 's/^-//')-${BASE_IMAGE}"
  else
    # Tag Suffix: 7.12
    TAG_SUFFIX="$(echo "${BUILD_DIR}" | cut -d/ -f2- -s | tr / - | sed 's/^-//')"
  fi
  # If the TAG_SUFFIX contains "_base", we will remove it
  if [[ ${TAG_SUFFIX} == *"_base"* ]]; then
    TAG_SUFFIX=$(echo "$TAG_SUFFIX" | sed -r 's/_base-//')
  fi

  if [[ ${BUILD_VERSION:-} ]]; then
    export PHP_VERSION="${MAJOR_VERSION}"
    BUILD_ARGS=(PHP_VERSION)
  else
    BUILD_ARGS=()
  fi

  echo "=========================="
  echo "$PHP_VERSION"
  echo "$BUILD_DIR"
  echo "=========================="
  # Xdebug2 doesn't exist for php < 7.1 or php >= 8.0 or later. We should skip this step.
  if [[ ${BUILD_DIR} =~ xdebug2 ]]; then
    if version_gt "7.0.99" "${PHP_VERSION}"; then
      echo "Skipping build."
      return
    fi
    if version_gt "${PHP_VERSION}" "7.99.99"; then
      echo "Skipping build."
      return
    fi
  fi

  # PHP Images built with different method than others.
  #   So at the end of this if we build and push the images and return.
  if [[ "${SEARCH_PATH}" =~ php$|php/.+ ]]; then
    build_context

    # Strip the term 'cli' from tag suffix as this is the default variant
    TAG_SUFFIX="$(echo "${TAG_SUFFIX}" | sed -E 's/^(cli$|cli-)//')"
    [[ ${TAG_SUFFIX} ]] && TAG_SUFFIX="-${TAG_SUFFIX}"

    PUSH_ORG="${PUSH}"
    PUSH="false"

    BUILD_TAGS=("${IMAGE_NAME}:build")
    docker_build

    if [ "${PUSH_ORG}" = "true" ]; then PUSH="${PUSH_ORG}"; fi

    # Fetch the precise php version from the built image and tag it
    # shellcheck disable=SC2016
    MINOR_VERSION="$(${DOCKER_COMMAND} run --rm -t --entrypoint php \
      "${IMAGE_NAME}:build" -r 'preg_match("#^\d+(\.\d+)*#", PHP_VERSION, $match); echo $match[0];' | grep '^[0-9]')"

    # Generate array of tags for the image being built
    IMAGE_TAGS=(
      "${IMAGE_TAG}:${MAJOR_VERSION}${TAG_SUFFIX}"
      "${IMAGE_TAG}:${MINOR_VERSION}${TAG_SUFFIX}"
    )

    # Iterate and push image tags to remote registry
    for TAG in "${IMAGE_TAGS[@]}"; do
      ${DOCKER_COMMAND} tag "${IMAGE_NAME}:build" "${TAG}"
      printf "\e[01;31m==> Successfully tagged %s\033[0m\n" "${TAG}"

      if [[ "${TAG}" == *"${DEFAULT_BASE}"* ]]; then
        SHORT_TAG=$(echo "${TAG}" | sed -r "s/-?${DEFAULT_BASE}//")
        ${DOCKER_COMMAND} tag "${IMAGE_NAME}:build" "${SHORT_TAG}"
        printf "\e[01;31m==> Successfully tagged %s\033[0m\n" "${SHORT_TAG}"
        if [ "${PUSH}" == "true" ]; then PUSH_SHORT=true; fi
      fi

      if [ "${PUSH}" = "true" ]; then ${DOCKER_COMMAND} push "${TAG}"; fi
      if [ "${PUSH_SHORT}" = "true" ]; then ${DOCKER_COMMAND} push "${SHORT_TAG}"; fi
    done
    ${DOCKER_COMMAND} image rm "${IMAGE_NAME}:build" &>/dev/null || true

    return 0

  # PHP-FPM images will not have each version in a directory tree; require version be passed
  #   in as env variable for use as a build argument.
  elif [[ ${SEARCH_PATH} == *fpm* ]]; then
    if [[ -z ${PHP_VERSION} ]]; then
      printf >&2 "\n\e[01;31mError: Building %s images requires PHP_VERSION env variable be set!\033[0m\n" "${SEARCH_PATH}"
      exit 1
    fi

    export PHP_VERSION

    IMAGE_TAG+=":${PHP_VERSION}"
    if [[ ${TAG_SUFFIX} ]]; then
      IMAGE_TAG+="-${TAG_SUFFIX}"
    fi
    BUILD_ARGS+=("PHP_VERSION")

    # Support for PHP 8 images which require (temporarily at least) use of non-loader variant of base image
    if [[ ${PHP_VARIANT:-} ]]; then
      export PHP_VARIANT
      BUILD_ARGS+=("PHP_VARIANT")
    fi
  else
    IMAGE_TAG+=":${TAG_SUFFIX}"
  fi

  build_context

  BUILD_TAGS=("${IMAGE_TAG}")

  if [[ ${IMAGE_TAG} == *"${DEFAULT_BASE}"* ]]; then
    SHORT_TAG=$(echo "${IMAGE_TAG}" | sed -r "s/-?${DEFAULT_BASE}//")
    BUILD_TAGS+=("${SHORT_TAG}")
  fi

  if [[ -n "${LATEST_TAG:+x}" && ${IMAGE_TAG} == *"${LATEST_TAG}"* ]]; then
    LATEST_TAG=$(echo "${IMAGE_TAG}" | sed -r "s/([^:]*:).*/\1latest/")
    BUILD_TAGS+=("${SHORT_TAG}")
  fi

  docker_build

  return 0
}

## Login to docker hub as needed
docker_login

# For PHP Build we have to use a specific order and version list
if [[ "${SEARCH_PATH}" =~ php$|php/(.+) ]]; then
  if [ "${BASH_REMATCH[1]}" ]; then
    SEARCH_PATH="php"
    VARIANT_LIST="${BASH_REMATCH[1]}"
  fi

  DEFAULT_IMAGES=("debian")
  DEFAULT_VERSIONS=("5.6" "7.0" "7.1" "7.2" "7.3" "7.4" "8.0")
  DEFAULT_VARIANTS=("cli" "fpm" "cli-loaders" "fpm-loaders")

  if [[ -z ${DOCKER_BASE_IMAGES:-} ]]; then DOCKER_BASE_IMAGES=("${DEFAULT_IMAGES[*]}"); fi
  if [[ -z ${VERSION_LIST:-} ]]; then VERSION_LIST=("${DEFAULT_VERSIONS[*]}"); fi
  if [[ -z ${VARIANT_LIST:-} ]]; then VARIANT_LIST=("${DEFAULT_VARIANTS[*]}"); fi

  for IMG in "${DOCKER_BASE_IMAGES[@]}"; do
    for BUILD_VERSION in "${VERSION_LIST[@]}"; do
      MAJOR_VERSION="$(echo "${BUILD_VERSION}" | sed -E 's/([0-9])([0-9])/\1.\2/')"
      for BUILD_VARIANT in "${VARIANT_LIST[@]}"; do
        for file in $(find "${SEARCH_PATH}/${IMG}/${BUILD_VARIANT}" -type f -name Dockerfile | sort -t_ -k1,1 -d); do
          build_image
        done
      done
    done
  done
else
  # For the rest we iterate through the folders to create them by version folder
  for file in $(find "${SEARCH_PATH}" -type f -name Dockerfile | sort -t_ -k1,1 -d); do

    # Due to build matrix requirements, magento1, magento2 and wordpress specific variants are built in
    #   separate invocation so we skip this one.
    if [[ "${SEARCH_PATH}" == "php-fpm" ]] && [[ ${file} =~ php-fpm/[^\/]+/(magento[1-2]|shopware|wordpress) ]]; then
      continue
    fi

    build_image
  done
fi

exit 0<|MERGE_RESOLUTION|>--- conflicted
+++ resolved
@@ -98,11 +98,7 @@
     DOCKER_BUILD_PLATFORM_ARG="--platform ${DOCKER_BUILD_PLATFORM}"
   fi
 
-<<<<<<< HEAD
-  printf "\e[01;31m==>\nBuilding %s \n\tFrom %s/Dockerfile \n\tContext: %s \n\tPlatforms: %s\n\tTags: %s\n==>\033[0m\n" "${IMAGE_TAG}" "${BUILD_DIR}" "${BUILD_CONTEXT}" "${DOCKER_BUILD_PLATFORM}" "${BUILD_TAGS}"
-=======
   printf "\e[01;31m==>\nBuilding %s \n\tFrom: %s/Dockerfile \n\tContext: %s \n\tPlatforms: %s\n\tTags: %s\n==>\033[0m\n" "${IMAGE_TAG}" "${BUILD_DIR}" "${BUILD_CONTEXT}" "${DOCKER_BUILD_PLATFORM}" "${BUILD_TAGS}"
->>>>>>> 42b476dd
 
   if [ "${PUSH}" = "true" ] && [ "${DOCKER_USE_BUILDX}" = "true" ]; then
     DOCKER_PUSH_ARG="--push"
