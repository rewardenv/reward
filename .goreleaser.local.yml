--- conflicted
+++ resolved
@@ -9,11 +9,7 @@
       - CGO_ENABLED=0
     main: ./cmd/reward
     ldflags:
-<<<<<<< HEAD
-      - -s -w -X main.VERSION=v0.4.2-beta1-{{ time "200601021504" }}
-=======
       - -s -w -X main.VERSION=v0.4.3-beta1-{{ time "200601021504" }}
->>>>>>> 3dc9299e
     goos:
       - linux
       - windows
